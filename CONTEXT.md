# Project Overview

This project is a Nostr client application built with React 18.x, TailwindCSS 3.x, Vite, shadcn/ui, and Nostrify.

## Technology Stack

- **React 18.x**: Stable version of React with hooks, concurrent rendering, and improved performance
- **TailwindCSS 3.x**: Utility-first CSS framework for styling
- **Vite**: Fast build tool and development server
- **shadcn/ui**: Unstyled, accessible UI components built with Radix UI and Tailwind
- **Nostrify**: Nostr protocol framework for Deno and web
- **React Router**: For client-side routing with BrowserRouter and ScrollToTop functionality
- **TanStack Query**: For data fetching, caching, and state management
- **TypeScript**: For type-safe JavaScript development

## Project Structure

- `/src/components/`: UI components including NostrProvider for Nostr integration
  - `/src/components/ui/`: shadcn/ui components (48+ components available)
  - `/src/components/auth/`: Authentication-related components (LoginArea, LoginDialog, etc.)
  - Zap components: `ZapButton`, `ZapDialog`, `WalletModal` for Lightning payments
- `/src/hooks/`: Custom hooks including:
  - `useNostr`: Core Nostr protocol integration
  - `useAuthor`: Fetch user profile data by pubkey
  - `useCurrentUser`: Get currently logged-in user
  - `useNostrPublish`: Publish events to Nostr
  - `useUploadFile`: Upload files via Blossom servers
  - `useAppContext`: Access global app configuration
  - `useTheme`: Theme management
  - `useToast`: Toast notifications
  - `useLocalStorage`: Persistent local storage
  - `useLoggedInAccounts`: Manage multiple accounts
  - `useLoginActions`: Authentication actions
  - `useIsMobile`: Responsive design helper
  - `useZaps`: Lightning zap functionality with payment processing
  - `useWallet`: Unified wallet detection (WebLN + NWC)
  - `useNWC`: Nostr Wallet Connect connection management
  - `useNWCContext`: Access NWC context provider
- `/src/pages/`: Page components used by React Router (Index, NotFound)
- `/src/lib/`: Utility functions and shared logic
- `/src/contexts/`: React context providers (AppContext, NWCContext)
- `/src/test/`: Testing utilities including TestApp component
- `/public/`: Static assets
- `App.tsx`: Main app component with provider setup
- `AppRouter.tsx`: React Router configuration

## UI Components

The project uses shadcn/ui components located in `@/components/ui`. These are unstyled, accessible components built with Radix UI and styled with Tailwind CSS. Available components include:

- **Accordion**: Vertically collapsing content panels
- **Alert**: Displays important messages to users
- **AlertDialog**: Modal dialog for critical actions requiring confirmation
- **AspectRatio**: Maintains consistent width-to-height ratio
- **Avatar**: User profile pictures with fallback support
- **Badge**: Small status descriptors for UI elements
- **Breadcrumb**: Navigation aid showing current location in hierarchy
- **Button**: Customizable button with multiple variants and sizes
- **Calendar**: Date picker component
- **Card**: Container with header, content, and footer sections
- **Carousel**: Slideshow for cycling through elements
- **Chart**: Data visualization component
- **Checkbox**: Selectable input element
- **Collapsible**: Toggle for showing/hiding content
- **Command**: Command palette for keyboard-first interfaces
- **ContextMenu**: Right-click menu component
- **Dialog**: Modal window overlay
- **Drawer**: Side-sliding panel (using vaul)
- **DropdownMenu**: Menu that appears from a trigger element
- **Form**: Form validation and submission handling
- **HoverCard**: Card that appears when hovering over an element
- **InputOTP**: One-time password input field
- **Input**: Text input field
- **Label**: Accessible form labels
- **Menubar**: Horizontal menu with dropdowns
- **NavigationMenu**: Accessible navigation component
- **Pagination**: Controls for navigating between pages
- **Popover**: Floating content triggered by a button
- **Progress**: Progress indicator
- **RadioGroup**: Group of radio inputs
- **Resizable**: Resizable panels and interfaces
- **ScrollArea**: Scrollable container with custom scrollbars
- **Select**: Dropdown selection component
- **Separator**: Visual divider between content
- **Sheet**: Side-anchored dialog component
- **Sidebar**: Navigation sidebar component
- **Skeleton**: Loading placeholder
- **Slider**: Input for selecting a value from a range
- **Sonner**: Toast notification manager
- **Switch**: Toggle switch control
- **Table**: Data table with headers and rows
- **Tabs**: Tabbed interface component
- **Textarea**: Multi-line text input
- **Toast**: Toast notification component
- **ToggleGroup**: Group of toggle buttons
- **Toggle**: Two-state button
- **Tooltip**: Informational text that appears on hover

These components follow a consistent pattern using React's `forwardRef` and use the `cn()` utility for class name merging. Many are built on Radix UI primitives for accessibility and customized with Tailwind CSS.

## System Prompt Management

The AI assistant's behavior and knowledge is defined by the CONTEXT.md file, which serves as the system prompt. To modify the assistant's instructions or add new project-specific guidelines:

1. Edit CONTEXT.md directly
2. The changes take effect in the next session

## "Vibed with MKStack"

When building the site for the first time, include "Vibed with MKStack" somewhere in the UI, linked to this URL: https://soapbox.pub/mkstack

## Nostr Protocol Integration

This project comes with custom hooks for querying and publishing events on the Nostr network.

### Nostr Implementation Guidelines

- Always use the `nostr__read_nips_index` tool before implementing any Nostr features to see what kinds are currently in use across all NIPs.
- If any existing kind or NIP might offer the required functionality, use the `nostr__read_nip` tool to investigate thoroughly. Several NIPs may need to be read before making a decision.
- Only generate new kind numbers with the `nostr__generate_kind` tool if no existing suitable kinds are found after comprehensive research.

Knowing when to create a new kind versus reusing an existing kind requires careful judgement. Introducing new kinds means the project won't be interoperable with existing clients. But deviating too far from the schema of a particular kind can cause different interoperability issues.

#### Choosing Between Existing NIPs and Custom Kinds

When implementing features that could use existing NIPs, follow this decision framework:

1. **Thorough NIP Review**: Before considering a new kind, always perform a comprehensive review of existing NIPs and their associated kinds. Use the `nostr__read_nips_index` tool to get an overview, and then `nostr__read_nip` and `nostr__read_kind` to investigate any potentially relevant NIPs or kinds in detail. The goal is to find the closest existing solution.

2. **Prioritize Existing NIPs**: Always prefer extending or using existing NIPs over creating custom kinds, even if they require minor compromises in functionality.

3. **Interoperability vs. Perfect Fit**: Consider the trade-off between:
   - **Interoperability**: Using existing kinds means compatibility with other Nostr clients
   - **Perfect Schema**: Custom kinds allow perfect data modeling but create ecosystem fragmentation

4. **Extension Strategy**: When existing NIPs are close but not perfect:
   - Use the existing kind as the base
   - Add domain-specific tags for additional metadata
   - Document the extensions in `NIP.md`

5. **When to Generate Custom Kinds**:
   - No existing NIP covers the core functionality
   - The data structure is fundamentally different from existing patterns
   - The use case requires different storage characteristics (regular vs replaceable vs addressable)

6. **Custom Kind Publishing**: When publishing events with custom kinds generated by `nostr__generate_kind`, always include a NIP-31 "alt" tag with a human-readable description of the event's purpose.

**Example Decision Process**:
```
Need: Equipment marketplace for farmers
Options:
1. NIP-15 (Marketplace) - Too structured for peer-to-peer sales
2. NIP-99 (Classified Listings) - Good fit, can extend with farming tags
3. Custom kind - Perfect fit but no interoperability

Decision: Use NIP-99 + farming-specific tags for best balance
```

#### Tag Design Principles

When designing tags for Nostr events, follow these principles:

1. **Kind vs Tags Separation**:
   - **Kind** = Schema/structure (how the data is organized)
   - **Tags** = Semantics/categories (what the data represents)
   - Don't create different kinds for the same data structure

2. **Use Single-Letter Tags for Categories**:
   - **Relays only index single-letter tags** for efficient querying
   - Use `t` tags for categorization, not custom multi-letter tags
   - Multiple `t` tags allow items to belong to multiple categories

3. **Relay-Level Filtering**:
   - Design tags to enable efficient relay-level filtering with `#t: ["category"]`
   - Avoid client-side filtering when relay-level filtering is possible
   - Consider query patterns when designing tag structure

4. **Tag Examples**:
   ```json
   // ❌ Wrong: Multi-letter tag, not queryable at relay level
   ["product_type", "electronics"]

   // ✅ Correct: Single-letter tag, relay-indexed and queryable
   ["t", "electronics"]
   ["t", "smartphone"]
   ["t", "android"]
   ```

5. **Querying Best Practices**:
   ```typescript
   // ❌ Inefficient: Get all events, filter in JavaScript
   const events = await nostr.query([{ kinds: [30402] }]);
   const filtered = events.filter(e => hasTag(e, 'product_type', 'electronics'));

   // ✅ Efficient: Filter at relay level
   const events = await nostr.query([{ kinds: [30402], '#t': ['electronics'] }]);
   ```

#### `t` Tag Filtering for Community-Specific Content

For applications focused on a specific community or niche, you can use `t` tags to filter events for the target audience.

**When to Use:**
- ✅ Community apps: "farmers" → `t: "farming"`, "Poland" → `t: "poland"`
- ❌ Generic platforms: Twitter clones, general Nostr clients

**Implementation:**
```typescript
// Publishing with community tag
createEvent({
  kind: 1,
  content: data.content,
  tags: [['t', 'farming']]
});

// Querying community content
const events = await nostr.query([{
  kinds: [1],
  '#t': ['farming'],
  limit: 20
}], { signal });
```

### Kind Ranges

An event's kind number determines the event's behavior and storage characteristics:

- **Regular Events** (1000 ≤ kind < 10000): Expected to be stored by relays permanently. Used for persistent content like notes, articles, etc.
- **Replaceable Events** (10000 ≤ kind < 20000): Only the latest event per pubkey+kind combination is stored. Used for profile metadata, contact lists, etc.
- **Addressable Events** (30000 ≤ kind < 40000): Identified by pubkey+kind+d-tag combination, only latest per combination is stored. Used for articles, long-form content, etc.

Kinds below 1000 are considered "legacy" kinds, and may have different storage characteristics based on their kind definition. For example, kind 1 is regular, while kind 3 is replaceable.

### Content Field Design Principles

When designing new event kinds, the `content` field should be used for semantically important data that doesn't need to be queried by relays. **Structured JSON data generally shouldn't go in the content field** (kind 0 being an early exception).

#### Guidelines

- **Use content for**: Large text, freeform human-readable content, or existing industry-standard JSON formats (Tiled maps, FHIR, GeoJSON)
- **Use tags for**: Queryable metadata, structured data, anything that needs relay-level filtering
- **Empty content is valid**: Many events need only tags with `content: ""`
- **Relays only index tags**: If you need to filter by a field, it must be a tag

#### Example

**✅ Good - queryable data in tags:**
```json
{
  "kind": 30402,
  "content": "",
  "tags": [["d", "product-123"], ["title", "Camera"], ["price", "250"], ["t", "photography"]]
}
```

**❌ Bad - structured data in content:**
```json
{
  "kind": 30402,
  "content": "{\"title\":\"Camera\",\"price\":250,\"category\":\"photo\"}",
  "tags": [["d", "product-123"]]
}
```

### NIP.md

The file `NIP.md` is used by this project to define a custom Nostr protocol document. If the file doesn't exist, it means this project doesn't have any custom kinds associated with it.

Whenever new kinds are generated, the `NIP.md` file in the project must be created or updated to document the custom event schema. Whenever the schema of one of these custom events changes, `NIP.md` must also be updated accordingly.

### The `useNostr` Hook

The `useNostr` hook returns an object containing a `nostr` property, with `.query()` and `.event()` methods for querying and publishing Nostr events respectively.

```typescript
import { useNostr } from '@nostrify/react';

function useCustomHook() {
  const { nostr } = useNostr();

  // ...
}
```

### Query Nostr Data with `useNostr` and Tanstack Query

When querying Nostr, the best practice is to create custom hooks that combine `useNostr` and `useQuery` to get the required data.

```typescript
import { useNostr } from '@nostrify/react';
import { useQuery } from '@tanstack/query';

function usePosts() {
  const { nostr } = useNostr();

  return useQuery({
    queryKey: ['posts'],
    queryFn: async (c) => {
      const signal = AbortSignal.any([c.signal, AbortSignal.timeout(1500)]);
      const events = await nostr.query([{ kinds: [1], limit: 20 }], { signal });
      return events; // these events could be transformed into another format
    },
  });
}
```

#### Efficient Query Design

**Critical**: Always minimize the number of separate queries to avoid rate limiting and improve performance. Combine related queries whenever possible.

**✅ Efficient - Single query with multiple kinds:**
```typescript
// Query multiple event types in one request
const events = await nostr.query([
  {
    kinds: [1, 6, 16], // All repost kinds in one query
    '#e': [eventId],
    limit: 150,
  }
], { signal });

// Separate by type in JavaScript
const notes = events.filter((e) => e.kind === 1);
const reposts = events.filter((e) => e.kind === 6);
const genericReposts = events.filter((e) => e.kind === 16);
```

**❌ Inefficient - Multiple separate queries:**
```typescript
// This creates unnecessary load and can trigger rate limiting
const [notes, reposts, genericReposts] = await Promise.all([
  nostr.query([{ kinds: [1], '#e': [eventId] }], { signal }),
  nostr.query([{ kinds: [6], '#e': [eventId] }], { signal }),
  nostr.query([{ kinds: [16], '#e': [eventId] }], { signal }),
]);
```

**Query Optimization Guidelines:**
1. **Combine kinds**: Use `kinds: [1, 6, 16]` instead of separate queries
2. **Use multiple filters**: When you need different tag filters, use multiple filter objects in a single query
3. **Adjust limits**: When combining queries, increase the limit appropriately
4. **Filter in JavaScript**: Separate event types after receiving results rather than making multiple requests
5. **Consider relay capacity**: Each query consumes relay resources and may count against rate limits

The data may be transformed into a more appropriate format if needed, and multiple calls to `nostr.query()` may be made in a single queryFn.

#### Event Validation

When querying events, if the event kind being returned has required tags or required JSON fields in the content, the events should be filtered through a validator function. This is not generally needed for kinds such as 1, where all tags are optional and the content is freeform text, but is especially useful for custom kinds as well as kinds with strict requirements.

```typescript
// Example validator function for NIP-52 calendar events
function validateCalendarEvent(event: NostrEvent): boolean {
  // Check if it's a calendar event kind
  if (![31922, 31923].includes(event.kind)) return false;

  // Check for required tags according to NIP-52
  const d = event.tags.find(([name]) => name === 'd')?.[1];
  const title = event.tags.find(([name]) => name === 'title')?.[1];
  const start = event.tags.find(([name]) => name === 'start')?.[1];

  // All calendar events require 'd', 'title', and 'start' tags
  if (!d || !title || !start) return false;

  // Additional validation for date-based events (kind 31922)
  if (event.kind === 31922) {
    // start tag should be in YYYY-MM-DD format for date-based events
    const dateRegex = /^\d{4}-\d{2}-\d{2}$/;
    if (!dateRegex.test(start)) return false;
  }

  // Additional validation for time-based events (kind 31923)
  if (event.kind === 31923) {
    // start tag should be a unix timestamp for time-based events
    const timestamp = parseInt(start);
    if (isNaN(timestamp) || timestamp <= 0) return false;
  }

  return true;
}

function useCalendarEvents() {
  const { nostr } = useNostr();

  return useQuery({
    queryKey: ['calendar-events'],
    queryFn: async (c) => {
      const signal = AbortSignal.any([c.signal, AbortSignal.timeout(1500)]);
      const events = await nostr.query([{ kinds: [31922, 31923], limit: 20 }], { signal });

      // Filter events through validator to ensure they meet NIP-52 requirements
      return events.filter(validateCalendarEvent);
    },
  });
}
```

### The `useAuthor` Hook

To display profile data for a user by their Nostr pubkey (such as an event author), use the `useAuthor` hook.

```tsx
import type { NostrEvent, NostrMetadata } from '@nostrify/nostrify';
import { useAuthor } from '@/hooks/useAuthor';
import { genUserName } from '@/lib/genUserName';

function Post({ event }: { event: NostrEvent }) {
  const author = useAuthor(event.pubkey);
  const metadata: NostrMetadata | undefined = author.data?.metadata;

  const displayName = metadata?.name ?? genUserName(event.pubkey);
  const profileImage = metadata?.picture;

  // ...render elements with this data
}
```

#### `NostrMetadata` type

```ts
/** Kind 0 metadata. */
interface NostrMetadata {
  /** A short description of the user. */
  about?: string;
  /** A URL to a wide (~1024x768) picture to be optionally displayed in the background of a profile screen. */
  banner?: string;
  /** A boolean to clarify that the content is entirely or partially the result of automation, such as with chatbots or newsfeeds. */
  bot?: boolean;
  /** An alternative, bigger name with richer characters than `name`. `name` should always be set regardless of the presence of `display_name` in the metadata. */
  display_name?: string;
  /** A bech32 lightning address according to NIP-57 and LNURL specifications. */
  lud06?: string;
  /** An email-like lightning address according to NIP-57 and LNURL specifications. */
  lud16?: string;
  /** A short name to be displayed for the user. */
  name?: string;
  /** An email-like Nostr address according to NIP-05. */
  nip05?: string;
  /** A URL to the user's avatar. */
  picture?: string;
  /** A web URL related in any way to the event author. */
  website?: string;
}
```

### The `useNostrPublish` Hook

To publish events, use the `useNostrPublish` hook in this project. This hook automatically adds a "client" tag to published events.

```tsx
import { useState } from 'react';

import { useCurrentUser } from "@/hooks/useCurrentUser";
import { useNostrPublish } from '@/hooks/useNostrPublish';

export function MyComponent() {
  const [ data, setData] = useState<Record<string, string>>({});

  const { user } = useCurrentUser();
  const { mutate: createEvent } = useNostrPublish();

  const handleSubmit = () => {
    createEvent({ kind: 1, content: data.content });
  };

  if (!user) {
    return <span>You must be logged in to use this form.</span>;
  }

  return (
    <form onSubmit={handleSubmit} disabled={!user}>
      {/* ...some input fields */}
    </form>
  );
}
```

The `useCurrentUser` hook should be used to ensure that the user is logged in before they are able to publish Nostr events.

### Nostr Login

To enable login with Nostr, simply use the `LoginArea` component already included in this project.

```tsx
import { LoginArea } from "@/components/auth/LoginArea";

function MyComponent() {
  return (
    <div>
      {/* other components ... */}

      <LoginArea className="max-w-60" />
    </div>
  );
}
```

The `LoginArea` component handles all the login-related UI and interactions, including displaying login dialogs and switching between accounts. It should not be wrapped in any conditional logic.

`LoginArea` displays a "Log in" button when the user is logged out, and changes to an account switcher once the user is logged in. It is an inline-flex element by default. To make it expand to the width of its container, you can pass a className like `flex` (to make it a block element) or `w-full`. If it is left as inline-flex, it's recommended to set a max width.

**Important**: Social applications should include a profile menu button in the main interface (typically in headers/navigation) to provide access to account settings, profile editing, and logout functionality. Don't only show `LoginArea` in logged-out states.

### `npub`, `naddr`, and other Nostr addresses

Nostr defines a set identifiers in NIP-19. Their prefixes:

- `npub`: public keys
- `nsec`: private keys
- `note`: note ids
- `nprofile`: a nostr profile
- `nevent`: a nostr event
- `naddr`: a nostr replaceable event coordinate
- `nrelay`: a nostr relay (deprecated)

NIP-19 identifiers include a prefix, the number "1", then a base32-encoded data string.

#### Use in Filters

The base Nostr protocol uses hex string identifiers when filtering by event IDs and pubkeys. Nostr filters only accept hex strings.

```ts
// ❌ Wrong: naddr is not decoded
const events = await nostr.query(
  [{ ids: [naddr] }],
  { signal }
);
```

Corrected example:

```ts
// Import nip19 from nostr-tools
import { nip19 } from 'nostr-tools';

// Decode a NIP-19 identifier
const decoded = nip19.decode(value);

// Optional: guard certain types (depending on the use-case)
if (decoded.type !== 'naddr') {
  throw new Error('Unsupported Nostr identifier');
}

// Get the addr object
const naddr = decoded.data;

// ✅ Correct: naddr is expanded into the correct filter
const events = await nostr.query(
  [{
    kinds: [naddr.kind],
    authors: [naddr.pubkey],
    '#d': [naddr.identifier],
  }],
  { signal }
);
```

#### Use in URL Paths

For URL routing, use NIP-19 identifiers as path parameters (e.g., `/:nip19`) to create secure, universal links to Nostr events. Decode the identifier and render the appropriate component based on the type:

- Regular events: Use `/nevent1...` paths
- Replaceable/addressable events: Use `/naddr1...` paths

Always use `naddr` identifiers for addressable events instead of just the `d` tag value, as `naddr` contains the author pubkey needed to create secure filters. This prevents security issues where malicious actors could publish events with the same `d` tag to override content.

```ts
// Secure routing with naddr
const decoded = nip19.decode(params.nip19);
if (decoded.type === 'naddr' && decoded.data.kind === 30024) {
  // Render ArticlePage component
}
```

### Nostr Edit Profile

To include an Edit Profile form, place the `EditProfileForm` component in the project:

```tsx
import { EditProfileForm } from "@/components/EditProfileForm";

function EditProfilePage() {
  return (
    <div>
      {/* you may want to wrap this in a layout or include other components depending on the project ... */}

      <EditProfileForm />
    </div>
  );
}
```

The `EditProfileForm` component displays just the form. It requires no props, and will "just work" automatically.

### Uploading Files on Nostr

Use the `useUploadFile` hook to upload files. This hook uses Blossom servers for file storage and returns NIP-94 compatible tags.

```tsx
import { useUploadFile } from "@/hooks/useUploadFile";

function MyComponent() {
  const { mutateAsync: uploadFile, isPending: isUploading } = useUploadFile();

  const handleUpload = async (file: File) => {
    try {
      // Provides an array of NIP-94 compatible tags
      // The first tag in the array contains the URL
      const [[_, url]] = await uploadFile(file);
      // ...use the url
    } catch (error) {
      // ...handle errors
    }
  };

  // ...rest of component
}
```

To attach files to kind 1 events, each file's URL should be appended to the event's `content`, and an `imeta` tag should be added for each file. For kind 0 events, the URL by itself can be used in relevant fields of the JSON content.

### Nostr Encryption and Decryption

The logged-in user has a `signer` object (matching the NIP-07 signer interface) that can be used for encryption and decryption. The signer's nip44 methods handle all cryptographic operations internally, including key derivation and conversation key management, so you never need direct access to private keys. Always use the signer interface for encryption rather than requesting private keys from users, as this maintains security and follows best practices.

```ts
// Get the current user
const { user } = useCurrentUser();

// Optional guard to check that nip44 is available
if (!user.signer.nip44) {
  throw new Error("Please upgrade your signer extension to a version that supports NIP-44 encryption");
}

// Encrypt message to self
const encrypted = await user.signer.nip44.encrypt(user.pubkey, "hello world");
// Decrypt message to self
const decrypted = await user.signer.nip44.decrypt(user.pubkey, encrypted) // "hello world"
```

### Rendering Rich Text Content

Nostr text notes (kind 1, 11, and 1111) have a plaintext `content` field that may contain URLs, hashtags, and Nostr URIs. These events should render their content using the `NoteContent` component:

```tsx
import { NoteContent } from "@/components/NoteContent";

export function Post(/* ...props */) {
  // ...

  return (
    <CardContent className="pb-2">
      <div className="whitespace-pre-wrap break-words">
        <NoteContent event={post} className="text-sm" />
      </div>
    </CardContent>
  );
}
```

<<<<<<< HEAD
### Lightning Zaps (NIP-57)

Implement zaps with a payment method fallback chain: **NWC → WebLN → Manual**. Always validate recipient lightning addresses (`lud16`/`lud06`) before creating zap requests.

**⚠️ CRITICAL**: The `NWCProvider` must be included in the app's provider hierarchy for zap functionality to work. It should be placed inside `NostrProvider` but outside other UI providers:

```tsx
// In App.tsx and TestApp.tsx
import { NWCProvider } from '@/contexts/NWCContext';

<NostrProvider>
  <NWCProvider>
    {/* other providers and app content */}
  </NWCProvider>
</NostrProvider>
```

#### useZaps Hook API

**The `useZaps` hook accepts flexible input types - DO NOT create duplicate hooks:**

```tsx
// Single event
const { zap, totalSats, isLoading } = useZaps(event, webln, activeNWC, onSuccess);

// Multiple events (for bulk fetching zap data)
const { zapData, isLoading } = useZaps(eventArray, webln, activeNWC);

// Disable fetching
const { zap } = useZaps([], webln, activeNWC, onSuccess);
```

```tsx
// Use unified wallet detection and zap components
const { webln, activeNWC, preferredMethod } = useWallet();

// Pre-built components available
import { ZapButton } from '@/components/ZapButton';
import { ZapDialog } from '@/components/ZapDialog';
import { WalletModal } from '@/components/WalletModal';

// Validate recipient can receive zaps
if (!author.metadata?.lud16 && !author.metadata?.lud06) {
  return null; // Hide zap button
}
```

**Critical patterns:**
- **Include NWCProvider** in the provider tree before using any zap functionality
- **Use existing `useZaps` hook** - it handles both single events and arrays
- **Avoid duplicate zap displays** - ZapButton already includes count display, don't add separate badges
- Detect WebLN only when needed (dialog open)
- Show payment method indicator to users
- Handle errors gracefully with specific messaging

=======
### Adding Comments Sections

The project includes a complete commenting system using NIP-22 (kind 1111) comments that can be added to any Nostr event or URL. The `CommentsSection` component provides a full-featured commenting interface with threaded replies, user authentication, and real-time updates.

#### Basic Usage

```tsx
import { CommentsSection } from "@/components/comments/CommentsSection";

function ArticlePage({ article }: { article: NostrEvent }) {
  return (
    <div className="space-y-6">
      {/* Your article content */}
      <div>{/* article content */}</div>

      {/* Comments section */}
      <CommentsSection root={article} />
    </div>
  );
}
```

#### Props and Customization

The `CommentsSection` component accepts the following props:

- **`root`** (required): The root event or URL to comment on. Can be a `NostrEvent` or `URL` object.
- **`title`**: Custom title for the comments section (default: "Comments")
- **`emptyStateMessage`**: Message shown when no comments exist (default: "No comments yet")
- **`emptyStateSubtitle`**: Subtitle for empty state (default: "Be the first to share your thoughts!")
- **`className`**: Additional CSS classes for styling
- **`limit`**: Maximum number of comments to load (default: 500)

```tsx
<CommentsSection
  root={event}
  title="Discussion"
  emptyStateMessage="Start the conversation"
  emptyStateSubtitle="Share your thoughts about this post"
  className="mt-8"
  limit={100}
/>
```

#### Commenting on URLs

The comments system also supports commenting on external URLs, making it useful for web pages, articles, or any online content:

```tsx
<CommentsSection
  root={new URL("https://example.com/article")}
  title="Comments on this article"
/>
```

>>>>>>> 62add9ec
## App Configuration

The project includes an `AppProvider` that manages global application state including theme and relay configuration. The default configuration includes:

```typescript
const defaultConfig: AppConfig = {
  theme: "light",
  relayUrl: "wss://relay.nostr.band",
};
```

Preset relays are available including Ditto, Nostr.Band, Damus, and Primal. The app uses local storage to persist user preferences.

## Routing

The project uses React Router with a centralized routing configuration in `AppRouter.tsx`. To add new routes:

1. Create your page component in `/src/pages/`
2. Import it in `AppRouter.tsx`
3. Add the route above the catch-all `*` route:

```tsx
<Route path="/your-path" element={<YourComponent />} />
```

The router includes automatic scroll-to-top functionality and a 404 NotFound page for unmatched routes.

## Development Practices

- Uses React Query for data fetching and caching
- Follows shadcn/ui component patterns
- Implements Path Aliases with `@/` prefix for cleaner imports
- Uses Vite for fast development and production builds
- Component-based architecture with React hooks
- Default connection to one Nostr relay for best performance
- Comprehensive provider setup with NostrLoginProvider, QueryClientProvider, and custom AppProvider
- **Never use the `any` type**: Always use proper TypeScript types for type safety

## Loading States

**Use skeleton loading** for structured content (feeds, profiles, forms). **Use spinners** only for buttons or short operations.

```tsx
// Skeleton example matching component structure
<Card>
  <CardHeader>
    <div className="flex items-center space-x-3">
      <Skeleton className="h-10 w-10 rounded-full" />
      <div className="space-y-1">
        <Skeleton className="h-4 w-24" />
        <Skeleton className="h-3 w-16" />
      </div>
    </div>
  </CardHeader>
  <CardContent>
    <div className="space-y-2">
      <Skeleton className="h-4 w-full" />
      <Skeleton className="h-4 w-4/5" />
    </div>
  </CardContent>
</Card>
```

### Empty States and No Content Found

When no content is found (empty search results, no data available, etc.), display a minimalist empty state with the `RelaySelector` component. This allows users to easily switch relays to discover content from different sources.

```tsx
import { RelaySelector } from '@/components/RelaySelector';
import { Card, CardContent } from '@/components/ui/card';

// Empty state example
<div className="col-span-full">
  <Card className="border-dashed">
    <CardContent className="py-12 px-8 text-center">
      <div className="max-w-sm mx-auto space-y-6">
        <p className="text-muted-foreground">
          No results found. Try another relay?
        </p>
        <RelaySelector className="w-full" />
      </div>
    </CardContent>
  </Card>
</div>
```

## Design Customization

**Tailor the site's look and feel based on the user's specific request.** This includes:

- **Color schemes**: Incorporate the user's color preferences when specified, and choose an appropriate scheme that matches the application's purpose and aesthetic
- **Typography**: Choose fonts that match the requested aesthetic (modern, elegant, playful, etc.)
- **Layout**: Follow the requested structure (3-column, sidebar, grid, etc.)
- **Component styling**: Use appropriate border radius, shadows, and spacing for the desired feel
- **Interactive elements**: Style buttons, forms, and hover states to match the theme

### Adding Fonts

To add custom fonts, follow these steps:

1. **Install a font package** using the `js-dev__npm_add_package` tool:

   **Any Google Font can be installed** using the @fontsource packages. Examples:
   - For Inter Variable: `js-dev__npm_add_package({ name: "@fontsource-variable/inter" })`
   - For Roboto: `js-dev__npm_add_package({ name: "@fontsource/roboto" })`
   - For Outfit Variable: `js-dev__npm_add_package({ name: "@fontsource-variable/outfit" })`
   - For Poppins: `js-dev__npm_add_package({ name: "@fontsource/poppins" })`
   - For Open Sans: `js-dev__npm_add_package({ name: "@fontsource/open-sans" })`

   **Format**: `@fontsource/[font-name]` or `@fontsource-variable/[font-name]` (for variable fonts)

2. **Import the font** in `src/main.tsx`:
   ```typescript
   import '@fontsource-variable/<font-name>';
   ```

3. **Update Tailwind configuration** in `tailwind.config.ts`:
   ```typescript
   export default {
     theme: {
       extend: {
         fontFamily: {
           sans: ['Inter Variable', 'Inter', 'system-ui', 'sans-serif'],
         },
       },
     },
   }
   ```

### Recommended Font Choices by Use Case

- **Modern/Clean**: Inter Variable, Outfit Variable, or Manrope
- **Professional/Corporate**: Roboto, Open Sans, or Source Sans Pro
- **Creative/Artistic**: Poppins, Nunito, or Comfortaa
- **Technical/Code**: JetBrains Mono, Fira Code, or Source Code Pro (for monospace)

### Theme System

The project includes a complete light/dark theme system using CSS custom properties. The theme can be controlled via:

- `useTheme` hook for programmatic theme switching
- CSS custom properties defined in `src/index.css`
- Automatic dark mode support with `.dark` class

### Color Scheme Implementation

When users specify color schemes:
- Update CSS custom properties in `src/index.css` (both `:root` and `.dark` selectors)
- Use Tailwind's color palette or define custom colors
- Ensure proper contrast ratios for accessibility
- Apply colors consistently across components (buttons, links, accents)
- Test both light and dark mode variants

### Component Styling Patterns

- Use `cn()` utility for conditional class merging
- Follow shadcn/ui patterns for component variants
- Implement responsive design with Tailwind breakpoints
- Add hover and focus states for interactive elements

## Writing Tests

**⚠️ CRITICAL FOR AI ASSISTANTS**: **DO NOT WRITE TESTS** unless the user is experiencing a specific problem or explicitly requests tests. Writing unnecessary tests wastes significant time and money. Only create tests when:

1. **The user is experiencing a bug** that requires testing to diagnose
2. **The user explicitly asks for tests** to be written
3. **Existing functionality is broken** and tests are needed to verify fixes

**Never proactively write tests** for new features or components. Focus on building functionality that works, not on testing it unless specifically requested.

### Test Setup

The project uses Vitest with jsdom environment and includes comprehensive test setup:

- **Testing Library**: React Testing Library with jest-dom matchers
- **Test Environment**: jsdom with mocked browser APIs (matchMedia, scrollTo, IntersectionObserver, ResizeObserver)
- **Test App**: `TestApp` component provides all necessary context providers for testing

The project includes a `TestApp` component that provides all necessary context providers for testing. Wrap components with this component to provide required context providers:

```tsx
import { describe, it, expect } from 'vitest';
import { render, screen } from '@testing-library/react';
import { TestApp } from '@/test/TestApp';
import { MyComponent } from './MyComponent';

describe('MyComponent', () => {
  it('renders correctly', () => {
    render(
      <TestApp>
        <MyComponent />
      </TestApp>
    );

    expect(screen.getByText('Expected text')).toBeInTheDocument();
  });
});
```

## Testing Your Changes

Whenever you are finished modifying code, you must run the **test** script using the **js-dev__run_script** tool.

**Your task is not considered finished until this test passes without errors.**<|MERGE_RESOLUTION|>--- conflicted
+++ resolved
@@ -658,7 +658,6 @@
 }
 ```
 
-<<<<<<< HEAD
 ### Lightning Zaps (NIP-57)
 
 Implement zaps with a payment method fallback chain: **NWC → WebLN → Manual**. Always validate recipient lightning addresses (`lud16`/`lud06`) before creating zap requests.
@@ -713,8 +712,6 @@
 - Detect WebLN only when needed (dialog open)
 - Show payment method indicator to users
 - Handle errors gracefully with specific messaging
-
-=======
 ### Adding Comments Sections
 
 The project includes a complete commenting system using NIP-22 (kind 1111) comments that can be added to any Nostr event or URL. The `CommentsSection` component provides a full-featured commenting interface with threaded replies, user authentication, and real-time updates.
@@ -770,7 +767,6 @@
 />
 ```
 
->>>>>>> 62add9ec
 ## App Configuration
 
 The project includes an `AppProvider` that manages global application state including theme and relay configuration. The default configuration includes:
